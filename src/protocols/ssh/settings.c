/*
 * Licensed to the Apache Software Foundation (ASF) under one
 * or more contributor license agreements.  See the NOTICE file
 * distributed with this work for additional information
 * regarding copyright ownership.  The ASF licenses this file
 * to you under the Apache License, Version 2.0 (the
 * "License"); you may not use this file except in compliance
 * with the License.  You may obtain a copy of the License at
 *
 *   http://www.apache.org/licenses/LICENSE-2.0
 *
 * Unless required by applicable law or agreed to in writing,
 * software distributed under the License is distributed on an
 * "AS IS" BASIS, WITHOUT WARRANTIES OR CONDITIONS OF ANY
 * KIND, either express or implied.  See the License for the
 * specific language governing permissions and limitations
 * under the License.
 */

#include "config.h"

#include "argv.h"
#include "client.h"
#include "common/defaults.h"
#include "settings.h"
#include "terminal/terminal.h"

#include <guacamole/mem.h>
#include <guacamole/user.h>
#include <guacamole/wol-constants.h>

#include <stdlib.h>
#include <string.h>
#include <time.h>

/* Client plugin arguments */
const char* GUAC_SSH_CLIENT_ARGS[] = {
    "hostname",
    "host-key",
    "port",
    "username",
    "password",
    GUAC_SSH_ARGV_FONT_NAME,
    GUAC_SSH_ARGV_FONT_SIZE,
    "enable-sftp",
    "sftp-root-directory",
    "sftp-disable-download",
    "sftp-disable-upload",
    "private-key",
    "passphrase",
    "public-key",
#ifdef ENABLE_SSH_AGENT
    "enable-agent",
#endif
    GUAC_SSH_ARGV_COLOR_SCHEME,
    "command",
    "typescript-path",
    "typescript-name",
    "create-typescript-path",
    "recording-path",
    "recording-name",
    "recording-exclude-output",
    "recording-exclude-mouse",
    "recording-include-keys",
    "create-recording-path",
    "read-only",
    "server-alive-interval",
    "backspace",
    "terminal-type",
    "scrollback",
    "locale",
    "timezone",
    "disable-copy",
    "disable-paste",
    "wol-send-packet",
    "wol-mac-addr",
    "wol-broadcast-addr",
    "wol-udp-port",
    "wol-wait-time",
    NULL
};

enum SSH_ARGS_IDX {

    /**
     * The hostname to connect to. Required.
     */
    IDX_HOSTNAME,

    /**
     * The Base64-encoded public SSH host key.  Optional.
     */
    IDX_HOST_KEY,

    /**
     * The port to connect to. Optional.
     */
    IDX_PORT,

    /**
     * The name of the user to login as. Optional.
     */
    IDX_USERNAME,

    /**
     * The password to use when logging in. Optional.
     */
    IDX_PASSWORD,

    /**
     * The name of the font to use within the terminal.
     */
    IDX_FONT_NAME,

    /**
     * The size of the font to use within the terminal, in points.
     */
    IDX_FONT_SIZE,

    /**
     * Whether SFTP should be enabled.
     */
    IDX_ENABLE_SFTP,

    /**
     * The path of the directory within the SSH server to expose as a
     * filesystem guac_object. If omitted, "/" will be used by default.
     */
    IDX_SFTP_ROOT_DIRECTORY,
    
    /**
     * "true" if file downloads over SFTP should be blocked.  "false" or blank
     * if file downloads should be allowed.
     */
    IDX_SFTP_DISABLE_DOWNLOAD,
    
    /**
     * "true" if file uploads over SFTP should be blocked.  "false" or blank if
     * file uploads should be allowed.
     */
    IDX_SFTP_DISABLE_UPLOAD,

    /**
     * The private key to use for authentication, if any.
     */
    IDX_PRIVATE_KEY,

    /**
     * The passphrase required to decrypt the private key, if any.
     */
    IDX_PASSPHRASE,

    /**
     * The public key to use for authentication, if any.
     */
    IDX_PUBLIC_KEY,

#ifdef ENABLE_SSH_AGENT
    /**
     * Whether SSH agent forwarding support should be enabled.
     */
    IDX_ENABLE_AGENT,
#endif

    /**
     * The color scheme to use, as a series of semicolon-separated color-value
     * pairs: "background: <color>", "foreground: <color>", or
     * "color<n>: <color>", where <n> is a number from 0 to 255, and <color> is
     * "color<n>" or an X11 color code (e.g. "aqua" or "rgb:12/34/56").
     * The color scheme can also be one of the special values: "black-white",
     * "white-black", "gray-black", or "green-black".
     */
    IDX_COLOR_SCHEME,

    /**
     * The command to run instead if the default shell. If omitted, a normal
     * shell session will be created.
     */
    IDX_COMMAND,

    /**
     * The full absolute path to the directory in which typescripts should be
     * written.
     */
    IDX_TYPESCRIPT_PATH,

    /**
     * The name that should be given to typescripts which are written in the
     * given path. Each typescript will consist of two files: "NAME" and
     * "NAME.timing".
     */
    IDX_TYPESCRIPT_NAME,

    /**
     * Whether the specified typescript path should automatically be created
     * if it does not yet exist.
     */
    IDX_CREATE_TYPESCRIPT_PATH,

    /**
     * The full absolute path to the directory in which screen recordings
     * should be written.
     */
    IDX_RECORDING_PATH,

    /**
     * The name that should be given to screen recordings which are written in
     * the given path.
     */
    IDX_RECORDING_NAME,

    /**
     * Whether output which is broadcast to each connected client (graphics,
     * streams, etc.) should NOT be included in the session recording. Output
     * is included by default, as it is necessary for any recording which must
     * later be viewable as video.
     */
    IDX_RECORDING_EXCLUDE_OUTPUT,

    /**
     * Whether changes to mouse state, such as position and buttons pressed or
     * released, should NOT be included in the session recording. Mouse state
     * is included by default, as it is necessary for the mouse cursor to be
     * rendered in any resulting video.
     */
    IDX_RECORDING_EXCLUDE_MOUSE,

    /**
     * Whether keys pressed and released should be included in the session
     * recording. Key events are NOT included by default within the recording,
     * as doing so has privacy and security implications.  Including key events
     * may be necessary in certain auditing contexts, but should only be done
     * with caution. Key events can easily contain sensitive information, such
     * as passwords, credit card numbers, etc.
     */
    IDX_RECORDING_INCLUDE_KEYS,

    /**
     * Whether the specified screen recording path should automatically be
     * created if it does not yet exist.
     */
    IDX_CREATE_RECORDING_PATH,

    /**
     * "true" if this connection should be read-only (user input should be
     * dropped), "false" or blank otherwise.
     */
    IDX_READ_ONLY,

    /**
     * Number of seconds between sending alive packets.  A default of 0
     * tells SSH not to send these packets.  A value of 1 is automatically
     * changed by libssh2 to 2 to avoid busy-loop corner cases.
     */
    IDX_SERVER_ALIVE_INTERVAL,

    /**
     * The ASCII code, as an integer, to send for the backspace key, as configured
     * by the SSH connection from the client.  By default this will be
     * GUAC_TERMINAL_DEFAULT_BACKSPACE.
     */
    IDX_BACKSPACE,

    /**
     * The terminal emulator type that is passed to the remote system (e.g.
     * "xterm" or "xterm-256color"). "linux" is used if unspecified.
     */
    IDX_TERMINAL_TYPE,

    /**
     * The maximum size of the scrollback buffer in rows.
     */
    IDX_SCROLLBACK,

    /**
     * The locale that should be forwarded to the remote system via the LANG
     * environment variable. By default, no locale is forwarded. This setting
     * will only have an effect if the SSH server allows the LANG environment
     * variable to be set.
     */
    IDX_LOCALE,
     
    /**
     * The timezone that is to be passed to the remote system, via the
     * TZ environment variable.  By default, no timezone is forwarded
     * and the timezone of the remote system will be used.  This
     * setting will only work if the SSH server allows the TZ variable
     * to be set.  Timezones should be in standard IANA format, see:
     * https://en.wikipedia.org/wiki/List_of_tz_database_time_zones
     */
    IDX_TIMEZONE,

    /**
     * Whether outbound clipboard access should be blocked. If set to "true",
     * it will not be possible to copy data from the terminal to the client
     * using the clipboard. By default, clipboard access is not blocked.
     */
    IDX_DISABLE_COPY,

    /**
     * Whether inbound clipboard access should be blocked. If set to "true", it
     * will not be possible to paste data from the client to the terminal using
     * the clipboard. By default, clipboard access is not blocked.
     */
    IDX_DISABLE_PASTE,
    
    /**
     * Whether the magic WoL packet should be sent prior to starting the
     * connection.  If set to "true", the system will attempt to send the WoL
     * packet and wait for the host to wake up.  By default the WoL packet
     * is not sent.
     */
    IDX_WOL_SEND_PACKET,
    
    /**
     * The MAC address to put in the magic WoL packet to wake the remote system.
     * By default no MAC address is specified.  If WoL is enabled by a MAC
     * address is not provided a warning will be logged and the WoL packet will
     * not be sent.
     */
    IDX_WOL_MAC_ADDR,
    
    /**
     * The broadcast address to which to send the magic WoL packet to wake the
     * remote system.
     */
    IDX_WOL_BROADCAST_ADDR,
    
    /**
     * The UDP port to use when sending the WoL packet. 
     */
    IDX_WOL_UDP_PORT,
    
    /**
     * The amount of time to wait after sending the magic WoL packet prior to
     * continuing the connection attempt.  The default is no wait time
     * (0 seconds).
     */
    IDX_WOL_WAIT_TIME,

    SSH_ARGS_COUNT
};

guac_ssh_settings* guac_ssh_parse_args(guac_user* user,
        int argc, const char** argv) {

    /* Validate arg count */
    if (argc != SSH_ARGS_COUNT) {
        guac_user_log(user, GUAC_LOG_WARNING, "Incorrect number of connection "
                "parameters provided: expected %i, got %i.",
                SSH_ARGS_COUNT, argc);
        return NULL;
    }

    guac_ssh_settings* settings = guac_mem_zalloc(sizeof(guac_ssh_settings));

    /* Read parameters */
    settings->hostname =
        guac_user_parse_args_string(user, GUAC_SSH_CLIENT_ARGS, argv,
                IDX_HOSTNAME, "");

    settings->host_key =
        guac_user_parse_args_string(user, GUAC_SSH_CLIENT_ARGS, argv,
                IDX_HOST_KEY, NULL);

    settings->username =
        guac_user_parse_args_string(user, GUAC_SSH_CLIENT_ARGS, argv,
                IDX_USERNAME, NULL);

    settings->password =
        guac_user_parse_args_string(user, GUAC_SSH_CLIENT_ARGS, argv,
                IDX_PASSWORD, NULL);

    /* Init public key auth information */
    settings->key_base64 =
        guac_user_parse_args_string(user, GUAC_SSH_CLIENT_ARGS, argv,
                IDX_PRIVATE_KEY, NULL);

    settings->key_passphrase =
        guac_user_parse_args_string(user, GUAC_SSH_CLIENT_ARGS, argv,
                IDX_PASSPHRASE, NULL);

    settings->public_key_base64 =
        guac_user_parse_args_string(user, GUAC_SSH_CLIENT_ARGS, argv,
                IDX_PUBLIC_KEY, NULL);

    /* Read maximum scrollback size */
    settings->max_scrollback =
        guac_user_parse_args_int(user, GUAC_SSH_CLIENT_ARGS, argv,
                IDX_SCROLLBACK, GUAC_TERMINAL_DEFAULT_MAX_SCROLLBACK);

    /* Read font name */
    settings->font_name =
        guac_user_parse_args_string(user, GUAC_SSH_CLIENT_ARGS, argv,
                IDX_FONT_NAME, GUAC_TERMINAL_DEFAULT_FONT_NAME);

    /* Read font size */
    settings->font_size =
        guac_user_parse_args_int(user, GUAC_SSH_CLIENT_ARGS, argv,
                IDX_FONT_SIZE, GUAC_TERMINAL_DEFAULT_FONT_SIZE);

    /* Copy requested color scheme */
    settings->color_scheme =
        guac_user_parse_args_string(user, GUAC_SSH_CLIENT_ARGS, argv,
                IDX_COLOR_SCHEME, GUAC_TERMINAL_DEFAULT_COLOR_SCHEME);

    /* Pull width/height/resolution directly from user */
    settings->width      = user->info.optimal_width;
    settings->height     = user->info.optimal_height;
    settings->resolution = user->info.optimal_resolution;

    /* Parse SFTP enable */
    settings->enable_sftp =
        guac_user_parse_args_boolean(user, GUAC_SSH_CLIENT_ARGS, argv,
                IDX_ENABLE_SFTP, false);

    /* SFTP root directory */
    settings->sftp_root_directory =
        guac_user_parse_args_string(user, GUAC_SSH_CLIENT_ARGS, argv,
                IDX_SFTP_ROOT_DIRECTORY, "/");
    
    /* Disable file downloads. */
    settings->sftp_disable_download =
        guac_user_parse_args_boolean(user, GUAC_SSH_CLIENT_ARGS, argv,
                IDX_SFTP_DISABLE_DOWNLOAD, false);
    
    /* Disable file uploads. */
    settings->sftp_disable_upload =
        guac_user_parse_args_boolean(user, GUAC_SSH_CLIENT_ARGS, argv,
                IDX_SFTP_DISABLE_UPLOAD, false);

#ifdef ENABLE_SSH_AGENT
    settings->enable_agent =
        guac_user_parse_args_boolean(user, GUAC_SSH_CLIENT_ARGS, argv,
                IDX_ENABLE_AGENT, false);
#endif

    /* Read port */
    settings->port =
        guac_user_parse_args_string(user, GUAC_SSH_CLIENT_ARGS, argv,
                IDX_PORT, GUAC_SSH_DEFAULT_PORT);

    /* Read-only mode */
    settings->read_only =
        guac_user_parse_args_boolean(user, GUAC_SSH_CLIENT_ARGS, argv,
                IDX_READ_ONLY, false);

    /* Read command, if any */
    settings->command =
        guac_user_parse_args_string(user, GUAC_SSH_CLIENT_ARGS, argv,
                IDX_COMMAND, NULL);

    /* Read typescript path */
    settings->typescript_path =
        guac_user_parse_args_string(user, GUAC_SSH_CLIENT_ARGS, argv,
                IDX_TYPESCRIPT_PATH, NULL);

    /* Read typescript name */
    settings->typescript_name =
        guac_user_parse_args_string(user, GUAC_SSH_CLIENT_ARGS, argv,
                IDX_TYPESCRIPT_NAME, GUAC_SSH_DEFAULT_TYPESCRIPT_NAME);

    /* Parse path creation flag */
    settings->create_typescript_path =
        guac_user_parse_args_boolean(user, GUAC_SSH_CLIENT_ARGS, argv,
                IDX_CREATE_TYPESCRIPT_PATH, false);

    /* Read recording path */
    settings->recording_path =
        guac_user_parse_args_string(user, GUAC_SSH_CLIENT_ARGS, argv,
                IDX_RECORDING_PATH, NULL);

    /* Read recording name */
    settings->recording_name =
        guac_user_parse_args_string(user, GUAC_SSH_CLIENT_ARGS, argv,
                IDX_RECORDING_NAME, GUAC_SSH_DEFAULT_RECORDING_NAME);

    /* Parse output exclusion flag */
    settings->recording_exclude_output =
        guac_user_parse_args_boolean(user, GUAC_SSH_CLIENT_ARGS, argv,
                IDX_RECORDING_EXCLUDE_OUTPUT, false);

    /* Parse mouse exclusion flag */
    settings->recording_exclude_mouse =
        guac_user_parse_args_boolean(user, GUAC_SSH_CLIENT_ARGS, argv,
                IDX_RECORDING_EXCLUDE_MOUSE, false);

    /* Parse key event inclusion flag */
    settings->recording_include_keys =
        guac_user_parse_args_boolean(user, GUAC_SSH_CLIENT_ARGS, argv,
                IDX_RECORDING_INCLUDE_KEYS, false);

    /* Parse path creation flag */
    settings->create_recording_path =
        guac_user_parse_args_boolean(user, GUAC_SSH_CLIENT_ARGS, argv,
                IDX_CREATE_RECORDING_PATH, false);

    /* Parse server alive interval */
    settings->server_alive_interval =
        guac_user_parse_args_int(user, GUAC_SSH_CLIENT_ARGS, argv,
                IDX_SERVER_ALIVE_INTERVAL, 0);

    /* Parse backspace key setting */
    settings->backspace =
        guac_user_parse_args_int(user, GUAC_SSH_CLIENT_ARGS, argv,
                IDX_BACKSPACE, GUAC_TERMINAL_DEFAULT_BACKSPACE);

    /* Read terminal emulator type. */
    settings->terminal_type =
        guac_user_parse_args_string(user, GUAC_SSH_CLIENT_ARGS, argv,
                IDX_TERMINAL_TYPE, "linux");

    /* Read locale */
    settings->locale =
        guac_user_parse_args_string(user, GUAC_SSH_CLIENT_ARGS, argv,
                IDX_LOCALE, NULL);

    /* Read the timezone parameter, or use client handshake. */
    settings->timezone =
        guac_user_parse_args_string(user, GUAC_SSH_CLIENT_ARGS, argv,
                IDX_TIMEZONE, user->info.timezone);

    /* Parse clipboard copy disable flag */
    settings->disable_copy =
        guac_user_parse_args_boolean(user, GUAC_SSH_CLIENT_ARGS, argv,
                IDX_DISABLE_COPY, false);

    /* Parse clipboard paste disable flag */
    settings->disable_paste =
        guac_user_parse_args_boolean(user, GUAC_SSH_CLIENT_ARGS, argv,
                IDX_DISABLE_PASTE, false);
    
    /* Parse Wake-on-LAN (WoL) parameters. */
    settings->wol_send_packet =
        guac_user_parse_args_boolean(user, GUAC_SSH_CLIENT_ARGS, argv,
                IDX_WOL_SEND_PACKET, false);
    
    if (settings->wol_send_packet) {
        
        if (strcmp(argv[IDX_WOL_MAC_ADDR], "") == 0) {
            guac_user_log(user, GUAC_LOG_WARNING, "WoL was enabled, but no ",
                    "MAC address was provide.  WoL will not be sent.");
            settings->wol_send_packet = false;
        }
        
        settings->wol_mac_addr =
            guac_user_parse_args_string(user, GUAC_SSH_CLIENT_ARGS, argv,
                IDX_WOL_MAC_ADDR, NULL);
        
        settings->wol_broadcast_addr =
            guac_user_parse_args_string(user, GUAC_SSH_CLIENT_ARGS, argv,
                IDX_WOL_BROADCAST_ADDR, GUAC_WOL_LOCAL_IPV4_BROADCAST);
        
        settings->wol_udp_port = (unsigned short)
            guac_user_parse_args_int(user, GUAC_SSH_CLIENT_ARGS, argv,
                IDX_WOL_UDP_PORT, GUAC_WOL_PORT);
        
        settings->wol_wait_time =
            guac_user_parse_args_int(user, GUAC_SSH_CLIENT_ARGS, argv,
                IDX_WOL_WAIT_TIME, GUAC_WOL_DEFAULT_BOOT_WAIT_TIME);
        
    }

    /* Parsing was successful */
    return settings;

}

void guac_ssh_settings_free(guac_ssh_settings* settings) {

    /* Free network connection information */
    guac_mem_free(settings->hostname);
    guac_mem_free(settings->host_key);
    guac_mem_free(settings->port);

    /* Free credentials */
<<<<<<< HEAD
    free(settings->username);
    free(settings->password);
    free(settings->key_base64);
    free(settings->key_passphrase);
    free(settings->public_key_base64);
=======
    guac_mem_free(settings->username);
    guac_mem_free(settings->password);
    guac_mem_free(settings->key_base64);
    guac_mem_free(settings->key_passphrase);
>>>>>>> 690808da

    /* Free display preferences */
    guac_mem_free(settings->font_name);
    guac_mem_free(settings->color_scheme);

    /* Free requested command */
    guac_mem_free(settings->command);

    /* Free SFTP settings */
    guac_mem_free(settings->sftp_root_directory);

    /* Free typescript settings */
    guac_mem_free(settings->typescript_name);
    guac_mem_free(settings->typescript_path);

    /* Free screen recording settings */
    guac_mem_free(settings->recording_name);
    guac_mem_free(settings->recording_path);

    /* Free terminal emulator type. */
    guac_mem_free(settings->terminal_type);

    /* Free locale */
    guac_mem_free(settings->locale);

    /* Free the client timezone. */
    guac_mem_free(settings->timezone);
    
    /* Free Wake-on-LAN settings. */
    guac_mem_free(settings->wol_mac_addr);
    guac_mem_free(settings->wol_broadcast_addr);

    /* Free overall structure */
    guac_mem_free(settings);

}<|MERGE_RESOLUTION|>--- conflicted
+++ resolved
@@ -574,18 +574,11 @@
     guac_mem_free(settings->port);
 
     /* Free credentials */
-<<<<<<< HEAD
-    free(settings->username);
-    free(settings->password);
-    free(settings->key_base64);
-    free(settings->key_passphrase);
-    free(settings->public_key_base64);
-=======
     guac_mem_free(settings->username);
     guac_mem_free(settings->password);
     guac_mem_free(settings->key_base64);
     guac_mem_free(settings->key_passphrase);
->>>>>>> 690808da
+    guac_mem_free(settings->public_key_base64);
 
     /* Free display preferences */
     guac_mem_free(settings->font_name);
