/*
 * Licensed to the Apache Software Foundation (ASF) under one
 * or more contributor license agreements.  See the NOTICE file
 * distributed with this work for additional information
 * regarding copyright ownership.  The ASF licenses this file
 * to you under the Apache License, Version 2.0 (the
 * "License"); you may not use this file except in compliance
 * with the License.  You may obtain a copy of the License at
 *
 *   http://www.apache.org/licenses/LICENSE-2.0
 *
 * Unless required by applicable law or agreed to in writing,
 * software distributed under the License is distributed on an
 * "AS IS" BASIS, WITHOUT WARRANTIES OR CONDITIONS OF ANY
 * KIND, either express or implied.  See the License for the
 * specific language governing permissions and limitations
 * under the License.
 */

#include "bitmap.h"
#include "channels/audio-input/audio-buffer.h"
#include "channels/audio-input/audio-input.h"
#include "channels/cliprdr.h"
#include "channels/disp.h"
#include "channels/pipe-svc.h"
#include "channels/rail.h"
#include "channels/rdpdr/rdpdr.h"
#include "channels/rdpsnd/rdpsnd.h"
#include "client.h"
#include "color.h"
#include "common/cursor.h"
#include "common/display.h"
#include "common/recording.h"
#include "config.h"
#include "error.h"
#include "fs.h"
#include "gdi.h"
#include "glyph.h"
#include "keyboard.h"
#include "plugins/channels.h"
#include "pointer.h"
#include "print-job.h"
#include "rdp.h"

#ifdef ENABLE_COMMON_SSH
#include "common-ssh/sftp.h"
#include "common-ssh/ssh.h"
#include "common-ssh/user.h"
#endif

#include <freerdp/addin.h>
#include <freerdp/cache/bitmap.h>
#include <freerdp/cache/brush.h>
#include <freerdp/cache/glyph.h>
#include <freerdp/cache/offscreen.h>
#include <freerdp/cache/palette.h>
#include <freerdp/cache/pointer.h>
#include <freerdp/channels/channels.h>
#include <freerdp/client/channels.h>
#include <freerdp/freerdp.h>
#include <freerdp/gdi/gdi.h>
#include <freerdp/graphics.h>
#include <freerdp/primary.h>
#include <freerdp/settings.h>
#include <freerdp/update.h>
#include <guacamole/audio.h>
#include <guacamole/client.h>
#include <guacamole/protocol.h>
#include <guacamole/socket.h>
#include <guacamole/timestamp.h>
#include <winpr/error.h>
#include <winpr/synch.h>
#include <winpr/wtypes.h>

#include <stdlib.h>
#include <time.h>

BOOL rdp_freerdp_pre_connect(freerdp* instance) {

    rdpContext* context = instance->context;
    rdpGraphics* graphics = context->graphics;

    guac_client* client = ((rdp_freerdp_context*) context)->client;
    guac_rdp_client* rdp_client = (guac_rdp_client*) client->data;
    guac_rdp_settings* settings = rdp_client->settings;

    /* Push desired settings to FreeRDP */
    guac_rdp_push_settings(client, settings, instance);

    /* Init FreeRDP add-in provider */
    freerdp_register_addin_provider(freerdp_channels_load_static_addin_entry, 0);

    /* Load "disp" plugin for display update */
    if (settings->resize_method == GUAC_RESIZE_DISPLAY_UPDATE)
        guac_rdp_disp_load_plugin(context);

    /* Load "AUDIO_INPUT" plugin for audio input*/
    if (settings->enable_audio_input) {
        rdp_client->audio_input = guac_rdp_audio_buffer_alloc();
        guac_rdp_audio_load_plugin(instance->context);
    }

<<<<<<< HEAD
    /* Load clipboard plugin if not disabled */
    if (!(settings->disable_copy && settings->disable_paste)
            && freerdp_channels_load_plugin(channels, instance->settings,
                "cliprdr", NULL)) {
        guac_client_log(client, GUAC_LOG_WARNING,
                "Failed to load cliprdr plugin. Clipboard will not work.");
    }
=======
    /* Load "cliprdr" plugin for clipboard support */
    guac_rdp_clipboard_load_plugin(rdp_client->clipboard, context);
>>>>>>> 3e22526a

    /* If RDPSND/RDPDR required, load them */
    if (settings->printing_enabled
        || settings->drive_enabled
        || settings->audio_enabled) {
        guac_rdpdr_load_plugin(context);
        guac_rdpsnd_load_plugin(context);
    }

    /* Load RAIL plugin if RemoteApp in use */
    if (settings->remote_app != NULL)
        guac_rdp_rail_load_plugin(context);

    /* Load SVC plugin instances for all static channels */
    if (settings->svc_names != NULL) {

        char** current = settings->svc_names;
        do {
            guac_rdp_pipe_svc_load_plugin(context, *current);
        } while (*(++current) != NULL);

    }

    /* Load plugin providing Dynamic Virtual Channel support, if required */
    if (instance->settings->SupportDynamicChannels &&
            guac_freerdp_channels_load_plugin(context, "drdynvc",
                instance->settings)) {
        guac_client_log(client, GUAC_LOG_WARNING,
                "Failed to load drdynvc plugin. Display update and audio "
                "input support will be disabled.");
    }

    /* Init FreeRDP internal GDI implementation */
    if (!gdi_init(instance, guac_rdp_get_native_pixel_format(FALSE)))
        return FALSE;

    /* Set up bitmap handling */
    rdpBitmap bitmap = *graphics->Bitmap_Prototype;
    bitmap.size = sizeof(guac_rdp_bitmap);
    bitmap.New = guac_rdp_bitmap_new;
    bitmap.Free = guac_rdp_bitmap_free;
    bitmap.Paint = guac_rdp_bitmap_paint;
    bitmap.SetSurface = guac_rdp_bitmap_setsurface;
    graphics_register_bitmap(graphics, &bitmap);

    /* Set up glyph handling */
    rdpGlyph glyph = *graphics->Glyph_Prototype;
    glyph.size = sizeof(guac_rdp_glyph);
    glyph.New = guac_rdp_glyph_new;
    glyph.Free = guac_rdp_glyph_free;
    glyph.Draw = guac_rdp_glyph_draw;
    glyph.BeginDraw = guac_rdp_glyph_begindraw;
    glyph.EndDraw = guac_rdp_glyph_enddraw;
    graphics_register_glyph(graphics, &glyph);

    /* Set up pointer handling */
    rdpPointer pointer = *graphics->Pointer_Prototype;
    pointer.size = sizeof(guac_rdp_pointer);
    pointer.New = guac_rdp_pointer_new;
    pointer.Free = guac_rdp_pointer_free;
    pointer.Set = guac_rdp_pointer_set;
    pointer.SetNull = guac_rdp_pointer_set_null;
    pointer.SetDefault = guac_rdp_pointer_set_default;
    graphics_register_pointer(graphics, &pointer);

    /* Set up GDI */
    instance->update->DesktopResize = guac_rdp_gdi_desktop_resize;
    instance->update->EndPaint = guac_rdp_gdi_end_paint;
    instance->update->SetBounds = guac_rdp_gdi_set_bounds;

    rdpPrimaryUpdate* primary = instance->update->primary;
    primary->DstBlt = guac_rdp_gdi_dstblt;
    primary->ScrBlt = guac_rdp_gdi_scrblt;
    primary->MemBlt = guac_rdp_gdi_memblt;

    pointer_cache_register_callbacks(instance->update);
    glyph_cache_register_callbacks(instance->update);
    brush_cache_register_callbacks(instance->update);
    bitmap_cache_register_callbacks(instance->update);
    offscreen_cache_register_callbacks(instance->update);
    palette_cache_register_callbacks(instance->update);

    return TRUE;

}

/**
 * Callback invoked by FreeRDP when authentication is required but a username
 * and password has not already been given. In the case of Guacamole, this
 * function always succeeds but does not populate the usename or password. The
 * username/password must be given within the connection parameters.
 *
 * @param instance
 *     The FreeRDP instance associated with the RDP session requesting
 *     credentials.
 *
 * @param username
 *     Pointer to a string which will receive the user's username.
 *
 * @param password
 *     Pointer to a string which will receive the user's password.
 *
 * @param domain
 *     Pointer to a string which will receive the domain associated with the
 *     user's account.
 *
 * @return
 *     Always TRUE.
 */
static BOOL rdp_freerdp_authenticate(freerdp* instance, char** username,
        char** password, char** domain) {

    rdpContext* context = instance->context;
    guac_client* client = ((rdp_freerdp_context*) context)->client;

    /* Warn if connection is likely to fail due to lack of credentials */
    guac_client_log(client, GUAC_LOG_INFO,
            "Authentication requested but username or password not given");
    return TRUE;

}

/**
 * Callback invoked by FreeRDP when the SSL/TLS certificate of the RDP server
 * needs to be verified. If this ever happens, this function implementation
 * will always fail unless the connection has been configured to ignore
 * certificate validity.
 *
 * @param instance
 *     The FreeRDP instance associated with the RDP session whose SSL/TLS
 *     certificate needs to be verified.
 *
 * @param subject
 *     The subject to whom the certificate was issued.
 *
 * @param issuer
 *     The authority that issued the certificate,
 *
 * @param fingerprint
 *     The cryptographic fingerprint of the certificate.
 *
 * @return
 *     TRUE if the certificate passes verification, FALSE otherwise.
 */
static DWORD rdp_freerdp_verify_certificate(freerdp* instance,
        const char* common_name, const char* subject, const char* issuer,
        const char* fingerprint, BOOL host_mismatch) {

    rdpContext* context = instance->context;
    guac_client* client = ((rdp_freerdp_context*) context)->client;
    guac_rdp_client* rdp_client =
        (guac_rdp_client*) client->data;

    /* Bypass validation if ignore_certificate given */
    if (rdp_client->settings->ignore_certificate) {
        guac_client_log(client, GUAC_LOG_INFO, "Certificate validation bypassed");
        return 2; /* Accept only for this session */
    }

    guac_client_log(client, GUAC_LOG_INFO, "Certificate validation failed");
    return 0; /* Reject certificate */

}

/**
 * Waits for messages from the RDP server for the given number of milliseconds.
 *
 * @param client
 *     The client associated with the current RDP session.
 *
 * @param timeout_msecs
 *     The maximum amount of time to wait, in milliseconds.
 *
 * @return
 *     A positive value if messages are ready, zero if the specified timeout
 *     period elapsed, or a negative value if an error occurs.
 */
static int rdp_guac_client_wait_for_messages(guac_client* client,
        int timeout_msecs) {

    guac_rdp_client* rdp_client = (guac_rdp_client*) client->data;
    freerdp* rdp_inst = rdp_client->rdp_inst;

    HANDLE handles[GUAC_RDP_MAX_FILE_DESCRIPTORS];
    int num_handles = freerdp_get_event_handles(rdp_inst->context, handles,
            GUAC_RDP_MAX_FILE_DESCRIPTORS);

    /* Wait for data and construct a reasonable frame */
    int result = WaitForMultipleObjects(num_handles, handles, FALSE,
            timeout_msecs);

    /* Translate WaitForMultipleObjects() return values */
    switch (result) {

        /* Timeout elapsed before wait could complete */
        case WAIT_TIMEOUT:
            return 0;

        /* Attempt to wait failed due to an error */
        case WAIT_FAILED:
            return -1;

    }

    /* Wait was successful */
    return 1;

}

/**
 * Connects to an RDP server as described by the guac_rdp_settings structure
 * associated with the given client, allocating and freeing all objects
 * directly related to the RDP connection. It is expected that all objects
 * which are independent of FreeRDP's state (the clipboard, display update
 * management, etc.) will already be allocated and associated with the
 * guac_rdp_client associated with the given guac_client. This function blocks
 * for the duration of the RDP session, returning only after the session has
 * completely disconnected.
 *
 * @param client
 *     The guac_client associated with the RDP settings describing the
 *     connection that should be established.
 *
 * @return
 *     Zero if the connection successfully terminated and a reconnect is
 *     desired, non-zero if an error occurs or the connection was disconnected
 *     and a reconnect is NOT desired.
 */
static int guac_rdp_handle_connection(guac_client* client) {

    guac_rdp_client* rdp_client = (guac_rdp_client*) client->data;
    guac_rdp_settings* settings = rdp_client->settings;

    /* Init random number generator */
    srandom(time(NULL));

    /* Set up screen recording, if requested */
    if (settings->recording_path != NULL) {
        rdp_client->recording = guac_common_recording_create(client,
                settings->recording_path,
                settings->recording_name,
                settings->create_recording_path,
                !settings->recording_exclude_output,
                !settings->recording_exclude_mouse,
                settings->recording_include_keys);
    }

    /* Create display */
    rdp_client->display = guac_common_display_alloc(client,
            rdp_client->settings->width,
            rdp_client->settings->height);

    rdp_client->current_surface = rdp_client->display->default_surface;

    rdp_client->available_svc = guac_common_list_alloc();

    /* Init client */
    freerdp* rdp_inst = freerdp_new();
    rdp_inst->PreConnect = rdp_freerdp_pre_connect;
    rdp_inst->Authenticate = rdp_freerdp_authenticate;
    rdp_inst->VerifyCertificate = rdp_freerdp_verify_certificate;

    /* Allocate FreeRDP context */
    rdp_inst->ContextSize = sizeof(rdp_freerdp_context);

    freerdp_context_new(rdp_inst);
    ((rdp_freerdp_context*) rdp_inst->context)->client = client;

    /* Load keymap into client */
    rdp_client->keyboard = guac_rdp_keyboard_alloc(client,
            settings->server_layout);

    /* Set default pointer */
    guac_common_cursor_set_pointer(rdp_client->display->cursor);

    /* Connect to RDP server */
    if (!freerdp_connect(rdp_inst)) {
        guac_client_abort(client, GUAC_PROTOCOL_STATUS_UPSTREAM_NOT_FOUND,
                "Error connecting to RDP server");
        return 1;
    }

    /* Connection complete */
    rdp_client->rdp_inst = rdp_inst;

    guac_timestamp last_frame_end = guac_timestamp_current();

    /* Signal that reconnect has been completed */
    guac_rdp_disp_reconnect_complete(rdp_client->disp);

    /* Handle messages from RDP server while client is running */
    while (client->state == GUAC_CLIENT_RUNNING
            && !guac_rdp_disp_reconnect_needed(rdp_client->disp)) {

        /* Update remote display size */
        guac_rdp_disp_update_size(rdp_client->disp, settings, rdp_inst);

        /* Wait for data and construct a reasonable frame */
        int wait_result = rdp_guac_client_wait_for_messages(client,
                GUAC_RDP_FRAME_START_TIMEOUT);
        if (wait_result > 0) {

            int processing_lag = guac_client_get_processing_lag(client);
            guac_timestamp frame_start = guac_timestamp_current();

            /* Read server messages until frame is built */
            do {

                guac_timestamp frame_end;
                int frame_remaining;

                /* Check the libfreerdp fds */
                if (!freerdp_check_event_handles(rdp_inst->context)) {

                    /* Flag connection failure */
                    wait_result = -1;
                    break;

                }

                /* Calculate time remaining in frame */
                frame_end = guac_timestamp_current();
                frame_remaining = frame_start + GUAC_RDP_FRAME_DURATION
                                - frame_end;

                /* Calculate time that client needs to catch up */
                int time_elapsed = frame_end - last_frame_end;
                int required_wait = processing_lag - time_elapsed;

                /* Increase the duration of this frame if client is lagging */
                if (required_wait > GUAC_RDP_FRAME_TIMEOUT)
                    wait_result = rdp_guac_client_wait_for_messages(client,
                            required_wait);

                /* Wait again if frame remaining */
                else if (frame_remaining > 0)
                    wait_result = rdp_guac_client_wait_for_messages(client,
                            GUAC_RDP_FRAME_TIMEOUT);
                else
                    break;

            } while (wait_result > 0);

            /* Record end of frame, excluding server-side rendering time (we
             * assume server-side rendering time will be consistent between any
             * two subsequent frames, and that this time should thus be
             * excluded from the required wait period of the next frame). */
            last_frame_end = frame_start;

        }

        /* Test whether the RDP server is closing the connection */
        int connection_closing = freerdp_shall_disconnect(rdp_inst);

        /* Close connection cleanly if server is disconnecting */
        if (connection_closing)
            guac_rdp_client_abort(client);

        /* If a low-level connection error occurred, fail */
        else if (wait_result < 0)
            guac_client_abort(client, GUAC_PROTOCOL_STATUS_UPSTREAM_UNAVAILABLE,
                    "Connection closed.");

        /* Flush frame only if successful */
        else {
            guac_common_display_flush(rdp_client->display);
            guac_client_end_frame(client);
            guac_socket_flush(client->socket);
        }

    }

    /* Clean up print job, if active */
    if (rdp_client->active_job != NULL) {
        guac_rdp_print_job_kill(rdp_client->active_job);
        guac_rdp_print_job_free(rdp_client->active_job);
    }

    /* Disconnect client and channels */
    freerdp_disconnect(rdp_inst);

    /* Clean up FreeRDP internal GDI implementation */
    gdi_free(rdp_inst);

    /* Clean up RDP client context */
    freerdp_context_free(rdp_inst);

    /* Clean up RDP client */
    freerdp_free(rdp_inst);
    rdp_client->rdp_inst = NULL;

    /* Free SVC list */
    guac_common_list_free(rdp_client->available_svc);

    /* Free RDP keyboard state */
    guac_rdp_keyboard_free(rdp_client->keyboard);

    /* Free display */
    guac_common_display_free(rdp_client->display);

    /* Client is now disconnected */
    guac_client_log(client, GUAC_LOG_INFO, "Internal RDP client disconnected");

    return 0;

}

void* guac_rdp_client_thread(void* data) {

    guac_client* client = (guac_client*) data;
    guac_rdp_client* rdp_client = (guac_rdp_client*) client->data;
    guac_rdp_settings* settings = rdp_client->settings;

    /* If audio enabled, choose an encoder */
    if (settings->audio_enabled) {

        rdp_client->audio = guac_audio_stream_alloc(client, NULL,
                GUAC_RDP_AUDIO_RATE,
                GUAC_RDP_AUDIO_CHANNELS,
                GUAC_RDP_AUDIO_BPS);

        /* Warn if no audio encoding is available */
        if (rdp_client->audio == NULL)
            guac_client_log(client, GUAC_LOG_INFO,
                    "No available audio encoding. Sound disabled.");

    } /* end if audio enabled */

    /* Load filesystem if drive enabled */
    if (settings->drive_enabled) {

        /* Allocate actual emulated filesystem */
        rdp_client->filesystem =
            guac_rdp_fs_alloc(client, settings->drive_path,
                    settings->create_drive_path);

        /* Expose filesystem to owner */
        guac_client_for_owner(client, guac_rdp_fs_expose,
                rdp_client->filesystem);

    }

#ifdef ENABLE_COMMON_SSH
    /* Connect via SSH if SFTP is enabled */
    if (settings->enable_sftp) {

        /* Abort if username is missing */
        if (settings->sftp_username == NULL) {
            guac_client_abort(client, GUAC_PROTOCOL_STATUS_SERVER_ERROR,
                    "A username or SFTP-specific username is required if "
                    "SFTP is enabled.");
            return NULL;
        }

        guac_client_log(client, GUAC_LOG_DEBUG,
                "Connecting via SSH for SFTP filesystem access.");

        rdp_client->sftp_user =
            guac_common_ssh_create_user(settings->sftp_username);

        /* Import private key, if given */
        if (settings->sftp_private_key != NULL) {

            guac_client_log(client, GUAC_LOG_DEBUG,
                    "Authenticating with private key.");

            /* Abort if private key cannot be read */
            if (guac_common_ssh_user_import_key(rdp_client->sftp_user,
                        settings->sftp_private_key,
                        settings->sftp_passphrase)) {
                guac_client_abort(client, GUAC_PROTOCOL_STATUS_SERVER_ERROR,
                        "Private key unreadable.");
                return NULL;
            }

        }

        /* Otherwise, use specified password */
        else {

            guac_client_log(client, GUAC_LOG_DEBUG,
                    "Authenticating with password.");

            guac_common_ssh_user_set_password(rdp_client->sftp_user,
                    settings->sftp_password);

        }

        /* Attempt SSH connection */
        rdp_client->sftp_session =
            guac_common_ssh_create_session(client, settings->sftp_hostname,
                    settings->sftp_port, rdp_client->sftp_user, settings->sftp_server_alive_interval,
                    settings->sftp_host_key, NULL);

        /* Fail if SSH connection does not succeed */
        if (rdp_client->sftp_session == NULL) {
            /* Already aborted within guac_common_ssh_create_session() */
            return NULL;
        }

        /* Load and expose filesystem */
        rdp_client->sftp_filesystem =
            guac_common_ssh_create_sftp_filesystem(rdp_client->sftp_session,
                    settings->sftp_root_directory, NULL);

        /* Expose filesystem to connection owner */
        guac_client_for_owner(client,
                guac_common_ssh_expose_sftp_filesystem,
                rdp_client->sftp_filesystem);

        /* Abort if SFTP connection fails */
        if (rdp_client->sftp_filesystem == NULL) {
            guac_client_abort(client, GUAC_PROTOCOL_STATUS_UPSTREAM_UNAVAILABLE,
                    "SFTP connection failed.");
            return NULL;
        }

        guac_client_log(client, GUAC_LOG_DEBUG,
                "SFTP connection succeeded.");

    }
#endif

    /* Continue handling connections until error or client disconnect */
    while (client->state == GUAC_CLIENT_RUNNING) {
        if (guac_rdp_handle_connection(client))
            break;
    }

    return NULL;

}
<|MERGE_RESOLUTION|>--- conflicted
+++ resolved
@@ -100,18 +100,12 @@
         guac_rdp_audio_load_plugin(instance->context);
     }
 
-<<<<<<< HEAD
-    /* Load clipboard plugin if not disabled */
-    if (!(settings->disable_copy && settings->disable_paste)
-            && freerdp_channels_load_plugin(channels, instance->settings,
-                "cliprdr", NULL)) {
+    /* Load "cliprdr" service if not disabled */
+    if (!(settings->disable_copy && settings->disable_paste))
+        guac_rdp_clipboard_load_plugin(rdp_client->clipboard, context);
+    else
         guac_client_log(client, GUAC_LOG_WARNING,
-                "Failed to load cliprdr plugin. Clipboard will not work.");
-    }
-=======
-    /* Load "cliprdr" plugin for clipboard support */
-    guac_rdp_clipboard_load_plugin(rdp_client->clipboard, context);
->>>>>>> 3e22526a
+                "Copy and paste are both disabled.  Clipboard plugin will not be loaded.");
 
     /* If RDPSND/RDPDR required, load them */
     if (settings->printing_enabled
